'use client'

import { useSearchParams, useRouter } from 'next/navigation'
import React, { useState, useEffect } from 'react'
import {
  useColorScheme,
  Table,
  Stack,
  Typography,
  Breadcrumbs,
  Link
} from '@/lib/mui'
import { Popover, Pagination } from 'antd'
const page_size = 20

const ChunkList = () => {
  const router = useRouter()
  const { mode } = useColorScheme()
  const spaceName = useSearchParams().get('spacename')
  const documentId = useSearchParams().get('documentid')
  const [total, setTotal] = useState<number>(0)
  const [current, setCurrent] = useState<number>(0)
  const [chunkList, setChunkList] = useState<any>([])
  useEffect(() => {
    async function fetchChunks() {
      const res = await fetch(
        `${process.env.API_BASE_URL}/knowledge/${spaceName}/chunk/list`,
        {
          method: 'POST',
          headers: {
            'Content-Type': 'application/json'
          },
          body: JSON.stringify({
            document_id: documentId,
            page: 1,
            page_size
          })
        }
      )
      const data = await res.json()
      if (data.success) {
        setChunkList(data.data.data)
        setTotal(data.data.total)
        setCurrent(data.data.page)
      }
    }
    fetchChunks()
  }, [])
  return (
    <div className="p-4">
      <Stack
        direction="row"
        justifyContent="flex-start"
        alignItems="center"
        sx={{ marginBottom: '20px' }}
      >
        <Breadcrumbs aria-label="breadcrumbs">
          <Link
            onClick={() => {
              router.push('/datastores')
            }}
            key="Knowledge Space"
            underline="hover"
            color="neutral"
            fontSize="inherit"
          >
            Knowledge Space
          </Link>
          <Link
            onClick={() => {
              router.push(`/datastores/documents?name=${spaceName}`)
            }}
            key="Knowledge Space"
            underline="hover"
            color="neutral"
            fontSize="inherit"
          >
<<<<<<< HEAD
            <Pagination
              defaultPageSize={20}
              showSizeChanger={false}
              current={current}
              total={total}
              onChange={async (page) => {
                const res = await fetch(
                  `${process.env.API_BASE_URL}/knowledge/${spaceName}/chunk/list`,
                  {
                    method: 'POST',
                    headers: {
                      'Content-Type': 'application/json'
                    },
                    body: JSON.stringify({
                      document_id: documentId,
                      page,
                      page_size
                    })
                  }
                )
                const data = await res.json()
                if (data.success) {
                  setChunkList(data.data.data)
                  setTotal(data.data.total)
                  setCurrent(data.data.page)
=======
            Documents
          </Link>
          <Typography fontSize="inherit">Chunks</Typography>
        </Breadcrumbs>
      </Stack>
      <div className="p-4">
        {chunkList.length ? (
          <>
            <Table
              color="primary"
              variant="plain"
              size="lg"
              sx={{
                '& tbody tr: hover': {
                  backgroundColor:
                    mode === 'light' ? 'rgb(246, 246, 246)' : 'rgb(33, 33, 40)'
                },
                '& tbody tr: hover a': {
                  textDecoration: 'underline'
>>>>>>> 235ccfd8
                }
              }}
            >
              <thead>
                <tr>
                  <th>Name</th>
                  <th>Content</th>
                  <th>Meta Data</th>
                </tr>
              </thead>
              <tbody>
                {chunkList.map((row: any) => (
                  <tr key={row.id}>
                    <td>{row.doc_name}</td>
                    <td>
                      {
                        <Popover content={row.content} trigger="hover">
                          {row.content.length > 10
                            ? `${row.content.slice(0, 10)}...`
                            : row.content}
                        </Popover>
                      }
                    </td>
                    <td>
                      {
                        <Popover
                          content={JSON.stringify(
                            row.meta_info || '{}',
                            null,
                            2
                          )}
                          trigger="hover"
                        >
                          {row.meta_info.length > 10
                            ? `${row.meta_info.slice(0, 10)}...`
                            : row.meta_info}
                        </Popover>
                      }
                    </td>
                  </tr>
                ))}
              </tbody>
            </Table>
            <Stack
              direction="row"
              justifyContent="flex-end"
              sx={{
                marginTop: '20px'
              }}
            >
              <Pagination
                defaultPageSize={20}
                showSizeChanger={false}
                current={current}
                total={total}
                onChange={async (page) => {
                  const res = await fetch(
                    `${fetchBaseURL}/knowledge/${spaceName}/chunk/list`,
                    {
                      method: 'POST',
                      headers: {
                        'Content-Type': 'application/json'
                      },
                      body: JSON.stringify({
                        document_id: documentId,
                        page,
                        page_size
                      })
                    }
                  )
                  const data = await res.json()
                  if (data.success) {
                    setChunkList(data.data.data)
                    setTotal(data.data.total)
                    setCurrent(data.data.page)
                  }
                }}
                hideOnSinglePage
              />
            </Stack>
          </>
        ) : (
          <></>
        )}
      </div>
    </div>
  )
}

export default ChunkList<|MERGE_RESOLUTION|>--- conflicted
+++ resolved
@@ -75,33 +75,6 @@
             color="neutral"
             fontSize="inherit"
           >
-<<<<<<< HEAD
-            <Pagination
-              defaultPageSize={20}
-              showSizeChanger={false}
-              current={current}
-              total={total}
-              onChange={async (page) => {
-                const res = await fetch(
-                  `${process.env.API_BASE_URL}/knowledge/${spaceName}/chunk/list`,
-                  {
-                    method: 'POST',
-                    headers: {
-                      'Content-Type': 'application/json'
-                    },
-                    body: JSON.stringify({
-                      document_id: documentId,
-                      page,
-                      page_size
-                    })
-                  }
-                )
-                const data = await res.json()
-                if (data.success) {
-                  setChunkList(data.data.data)
-                  setTotal(data.data.total)
-                  setCurrent(data.data.page)
-=======
             Documents
           </Link>
           <Typography fontSize="inherit">Chunks</Typography>
@@ -121,7 +94,6 @@
                 },
                 '& tbody tr: hover a': {
                   textDecoration: 'underline'
->>>>>>> 235ccfd8
                 }
               }}
             >
@@ -179,7 +151,7 @@
                 total={total}
                 onChange={async (page) => {
                   const res = await fetch(
-                    `${fetchBaseURL}/knowledge/${spaceName}/chunk/list`,
+                    `${process.env.API_BASE_URL}/knowledge/${spaceName}/chunk/list`,
                     {
                       method: 'POST',
                       headers: {
