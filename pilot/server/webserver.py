--- conflicted
+++ resolved
@@ -324,12 +324,6 @@
             state.messages[-1][-1] = "Error:" + str(e)
             yield (state, state.to_gradio_chatbot()) + (enable_btn,) * 5
 
-<<<<<<< HEAD
-=======
-        if state.messages[-1][-1].endswith("▌"):
-            state.messages[-1][-1] = state.messages[-1][-1][:-1]
-            yield (state, state.to_gradio_chatbot()) + (enable_btn,) * 5
->>>>>>> b10269a5
 
 block_css = (
     code_highlight_css
