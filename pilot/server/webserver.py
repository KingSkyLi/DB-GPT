#!/usr/bin/env python3
# -*- coding: utf-8 -*-

import argparse
import datetime
import json
import os
import shutil
import sys
import time
import uuid
from urllib.parse import urljoin

import gradio as gr
import requests


ROOT_PATH = os.path.dirname(os.path.dirname(os.path.dirname(os.path.abspath(__file__))))
sys.path.append(ROOT_PATH)

from pilot.commands.command_mange import CommandRegistry

from pilot.scene.base_chat import BaseChat

from pilot.configs.config import Config
from pilot.configs.model_config import (
    DATASETS_DIR,
    KNOWLEDGE_UPLOAD_ROOT_PATH,
    LLM_MODEL_CONFIG,
    LOGDIR,
    VECTOR_SEARCH_TOP_K,
)

from pilot.conversation import (
    SeparatorStyle,
    conv_qa_prompt_template,
    conv_templates,
    conversation_sql_mode,
    conversation_types,
    default_conversation,
)
from pilot.common.plugins import scan_plugins

from pilot.prompts.generator import PluginPromptGenerator
from pilot.server.gradio_css import code_highlight_css
from pilot.server.gradio_patch import Chatbot as grChatbot
from pilot.server.vectordb_qa import KnownLedgeBaseQA
from pilot.source_embedding.knowledge_embedding import KnowledgeEmbedding
from pilot.utils import build_logger, server_error_msg
from pilot.vector_store.extract_tovec import (
    get_vector_storelist,
    knownledge_tovec_st,
    load_knownledge_from_doc,
)

from pilot.commands.command import execute_ai_response_json
from pilot.scene.base import ChatScene
from pilot.scene.chat_factory import ChatFactory
from pilot.language.translation_handler import get_lang_text


# 加载插件
CFG = Config()
logger = build_logger("webserver", LOGDIR + "webserver.log")
headers = {"User-Agent": "dbgpt Client"}

no_change_btn = gr.Button.update()
enable_btn = gr.Button.update(interactive=True)
disable_btn = gr.Button.update(interactive=True)

enable_moderation = False
models = []
dbs = []
vs_list = [get_lang_text("create_knowledge_base")] + get_vector_storelist()
autogpt = False
vector_store_client = None
vector_store_name = {"vs_name": ""}

priority = {"vicuna-13b": "aaa"}

CHAT_FACTORY = ChatFactory()

DB_SETTINGS = {
    "user": CFG.LOCAL_DB_USER,
    "password": CFG.LOCAL_DB_PASSWORD,
    "host": CFG.LOCAL_DB_HOST,
    "port": CFG.LOCAL_DB_PORT,
}


llm_native_dialogue = get_lang_text("knowledge_qa_type_llm_native_dialogue")
default_knowledge_base_dialogue = get_lang_text(
    "knowledge_qa_type_default_knowledge_base_dialogue"
)
add_knowledge_base_dialogue = get_lang_text(
    "knowledge_qa_type_add_knowledge_base_dialogue"
)
knowledge_qa_type_list = [
    llm_native_dialogue,
    default_knowledge_base_dialogue,
    add_knowledge_base_dialogue,
]


def get_simlar(q):
    docsearch = knownledge_tovec_st(os.path.join(DATASETS_DIR, "plan.md"))
    docs = docsearch.similarity_search_with_score(q, k=1)

    contents = [dc.page_content for dc, _ in docs]
    return "\n".join(contents)


def gen_sqlgen_conversation(dbname):
    message = ""
    db_connect = CFG.local_db.get_session(dbname)
    schemas = CFG.local_db.table_simple_info(db_connect)
    for s in schemas:
        message += s["schema_info"] + ";"
    return get_lang_text("sql_schema_info").format(dbname, message)


def plugins_select_info():
    plugins_infos: dict = {}
    for plugin in CFG.plugins:
        plugins_infos.update({f"【{plugin._name}】=>{plugin._description}": plugin._name})
    return plugins_infos


get_window_url_params = """
function() {
    const params = new URLSearchParams(window.location.search);
    url_params = Object.fromEntries(params);
    console.log(url_params);
    gradioURL = window.location.href
    if (!gradioURL.endsWith('?__theme=dark')) {
        window.location.replace(gradioURL + '?__theme=dark');
    }
    return url_params;
    }
"""


def load_demo(url_params, request: gr.Request):
    logger.info(f"load_demo. ip: {request.client.host}. params: {url_params}")

    dropdown_update = gr.Dropdown.update(visible=True)
    if dbs:
        gr.Dropdown.update(choices=dbs)

    state = default_conversation.copy()

    unique_id = uuid.uuid1()
    state.conv_id = str(unique_id)

    return (
        state,
        dropdown_update,
        gr.Chatbot.update(visible=True),
        gr.Textbox.update(visible=True),
        gr.Button.update(visible=True),
        gr.Row.update(visible=True),
        gr.Accordion.update(visible=True),
    )


def get_conv_log_filename():
    t = datetime.datetime.now()
    name = os.path.join(LOGDIR, f"{t.year}-{t.month:02d}-{t.day:02d}-conv.json")
    return name


def regenerate(state, request: gr.Request):
    logger.info(f"regenerate. ip: {request.client.host}")
    state.messages[-1][-1] = None
    state.skip_next = False
    return (state, state.to_gradio_chatbot(), "") + (disable_btn,) * 5


def clear_history(request: gr.Request):
    logger.info(f"clear_history. ip: {request.client.host}")
    state = None
    return (state, [], "") + (disable_btn,) * 5


def add_text(state, text, request: gr.Request):
    logger.info(f"add_text. ip: {request.client.host}. len: {len(text)}")
    if len(text) <= 0:
        state.skip_next = True
        return (state, state.to_gradio_chatbot(), "") + (no_change_btn,) * 5

    """ Default support 4000 tokens, if tokens too lang, we will cut off  """
    text = text[:4000]
    state.append_message(state.roles[0], text)
    state.append_message(state.roles[1], None)
    state.skip_next = False
    ### TODO
    state.last_user_input = text
    return (state, state.to_gradio_chatbot(), "") + (disable_btn,) * 5


def post_process_code(code):
    sep = "\n```"
    if sep in code:
        blocks = code.split(sep)
        if len(blocks) % 2 == 1:
            for i in range(1, len(blocks), 2):
                blocks[i] = blocks[i].replace("\\_", "_")
        code = sep.join(blocks)
    return code


def get_chat_mode(selected, mode, sql_mode, db_selector) -> ChatScene:
    if "插件模式" == selected:
        return ChatScene.ChatExecution
    elif "知识问答" == selected:
        if mode == conversation_types["default_knownledge"]:
            return ChatScene.ChatKnowledge
        elif mode == conversation_types["custome"]:
            return ChatScene.ChatNewKnowledge
    else:
<<<<<<< HEAD
        if sql_mode == conversation_sql_mode["auto_execute_ai_response"] and db_selector:
            return ChatScene.ChatWithDb
=======
        return ChatScene.ChatNormal
>>>>>>> d114d134

    return ChatScene.ChatNormal

<<<<<<< HEAD

def http_bot(
        state, selected, plugin_selector, mode, sql_mode, db_selector, temperature, max_new_tokens, request: gr.Request
):
    logger.info(f"User message send!{state.conv_id},{selected},{mode},{sql_mode},{db_selector},{plugin_selector}")
    start_tstamp = time.time()
    scene: ChatScene = get_chat_mode(selected, mode, sql_mode, db_selector)
=======
def http_bot(
    state, mode, sql_mode, db_selector, temperature, max_new_tokens, request: gr.Request
):
    logger.info(f"User message send!{state.conv_id},{sql_mode},{db_selector}")
    start_tstamp = time.time()
    scene: ChatScene = get_chat_mode(mode, sql_mode, db_selector)
>>>>>>> d114d134
    print(f"当前对话模式:{scene.value}")
    model_name = CFG.LLM_MODEL

    if ChatScene.ChatWithDb == scene:
        logger.info("基于DB对话走新的模式！")
        chat_param = {
            "chat_session_id": state.conv_id,
            "db_name": db_selector,
<<<<<<< HEAD
            "current_user_input": state.last_user_input,
        }
        chat: BaseChat = CHAT_FACTORY.get_implementation(scene.value, **chat_param)
        chat.call()
        state.messages[-1][-1] = f"{chat.current_ai_response()}"
        yield (state, state.to_gradio_chatbot()) + (enable_btn,) * 5
    elif ChatScene.ChatExecution == scene:
        logger.info("插件模式对话走新的模式！")
        chat_param = {
            "chat_session_id": state.conv_id,
            "plugin_selector": plugin_selector,
=======
>>>>>>> d114d134
            "user_input": state.last_user_input,
        }
        chat: BaseChat = CHAT_FACTORY.get_implementation(scene.value, **chat_param)
        chat.call()
        state.messages[-1][-1] = f"{chat.current_ai_response()}"
        yield (state, state.to_gradio_chatbot()) + (enable_btn,) * 5

    else:
        dbname = db_selector
        # TODO 这里的请求需要拼接现有知识库, 使得其根据现有知识库作答, 所以prompt需要继续优化
        if state.skip_next:
            # This generate call is skipped due to invalid inputs
            yield (state, state.to_gradio_chatbot()) + (no_change_btn,) * 5
            return

        if len(state.messages) == state.offset + 2:
            query = state.messages[-2][1]
<<<<<<< HEAD

            template_name = "conv_one_shot"
            new_state = conv_templates[template_name].copy()
            # prompt 中添加上下文提示, 根据已有知识对话, 上下文提示是否也应该放在第一轮, 还是每一轮都添加上下文?
            # 如果用户侧的问题跨度很大, 应该每一轮都加提示。
            if db_selector:
                new_state.append_message(
                    new_state.roles[0], gen_sqlgen_conversation(dbname) + query
                )
=======
            # 第一轮对话需要加入提示Prompt
            if sql_mode == conversation_sql_mode["auto_execute_ai_response"]:
                # autogpt模式的第一轮对话需要 构建专属prompt
                system_prompt = auto_prompt.construct_first_prompt(
                    fisrt_message=[query], db_schemes=gen_sqlgen_conversation(dbname)
                )
                logger.info("[TEST]:" + system_prompt)
                template_name = "auto_dbgpt_one_shot"
                new_state = conv_templates[template_name].copy()
                new_state.append_message(role="USER", message=system_prompt)
                # new_state.append_message(new_state.roles[0], query)
>>>>>>> d114d134
                new_state.append_message(new_state.roles[1], None)
            else:
                template_name = "conv_one_shot"
                new_state = conv_templates[template_name].copy()
                # prompt 中添加上下文提示, 根据已有知识对话, 上下文提示是否也应该放在第一轮, 还是每一轮都添加上下文?
                # 如果用户侧的问题跨度很大, 应该每一轮都加提示。
                if db_selector:
                    new_state.append_message(
                        new_state.roles[0], gen_sqlgen_conversation(dbname) + query
                    )
                    new_state.append_message(new_state.roles[1], None)
                else:
                    new_state.append_message(new_state.roles[0], query)
                    new_state.append_message(new_state.roles[1], None)

            new_state.conv_id = uuid.uuid4().hex
            state = new_state
<<<<<<< HEAD

=======
        else:
            ### 后续对话
            query = state.messages[-2][1]
            # 第一轮对话需要加入提示Prompt
            if mode == conversation_types["custome"]:
                template_name = "conv_one_shot"
                new_state = conv_templates[template_name].copy()
                # prompt 中添加上下文提示, 根据已有知识对话, 上下文提示是否也应该放在第一轮, 还是每一轮都添加上下文?
                # 如果用户侧的问题跨度很大, 应该每一轮都加提示。
                if db_selector:
                    new_state.append_message(
                        new_state.roles[0], gen_sqlgen_conversation(dbname) + query
                    )
                    new_state.append_message(new_state.roles[1], None)
                else:
                    new_state.append_message(new_state.roles[0], query)
                    new_state.append_message(new_state.roles[1], None)
                state = new_state
            elif sql_mode == conversation_sql_mode["auto_execute_ai_response"]:
                ## 获取最后一次插件的返回
                follow_up_prompt = auto_prompt.construct_follow_up_prompt([query])
                state.messages[0][0] = ""
                state.messages[0][1] = ""
                state.messages[-2][1] = follow_up_prompt
>>>>>>> d114d134
        prompt = state.get_prompt()
        skip_echo_len = len(prompt.replace("</s>", " ")) + 1
        if mode == conversation_types["default_knownledge"] and not db_selector:
            vector_store_config = {
                "vector_store_name": "default",
                "vector_store_path": KNOWLEDGE_UPLOAD_ROOT_PATH,
            }
            knowledge_embedding_client = KnowledgeEmbedding(
                file_path="",
                model_name=LLM_MODEL_CONFIG["text2vec"],
                local_persist=False,
                vector_store_config=vector_store_config,
            )
            query = state.messages[-2][1]
            docs = knowledge_embedding_client.similar_search(query, VECTOR_SEARCH_TOP_K)
            prompt = KnownLedgeBaseQA.build_knowledge_prompt(query, docs, state)
            state.messages[-2][1] = query
            skip_echo_len = len(prompt.replace("</s>", " ")) + 1

        if mode == conversation_types["custome"] and not db_selector:
<<<<<<< HEAD
            persist_dir = os.path.join(
                KNOWLEDGE_UPLOAD_ROOT_PATH, vector_store_name["vs_name"] + ".vectordb"
            )
            print("向量数据库持久化地址: ", persist_dir)
            knowledge_embedding_client = KnowledgeEmbedding(
                file_path="",
                model_name=LLM_MODEL_CONFIG["sentence-transforms"],
                vector_store_config={
                    "vector_store_name": vector_store_name["vs_name"],
                    "vector_store_path": KNOWLEDGE_UPLOAD_ROOT_PATH,
                },
            )
            query = state.messages[-2][1]
            docs = knowledge_embedding_client.similar_search(query, 1)
            context = [d.page_content for d in docs]
            prompt_template = PromptTemplate(
                template=conv_qa_prompt_template,
                input_variables=["context", "question"],
=======
            print("vector store name: ", vector_store_name["vs_name"])
            vector_store_config = {
                "vector_store_name": vector_store_name["vs_name"],
                "text_field": "content",
                "vector_store_path": KNOWLEDGE_UPLOAD_ROOT_PATH,
            }
            knowledge_embedding_client = KnowledgeEmbedding(
                file_path="",
                model_name=LLM_MODEL_CONFIG["text2vec"],
                local_persist=False,
                vector_store_config=vector_store_config,
>>>>>>> d114d134
            )
            query = state.messages[-2][1]
            docs = knowledge_embedding_client.similar_search(query, VECTOR_SEARCH_TOP_K)
            prompt = KnownLedgeBaseQA.build_knowledge_prompt(query, docs, state)

            state.messages[-2][1] = query
            skip_echo_len = len(prompt.replace("</s>", " ")) + 1

        # Make requests
        payload = {
            "model": model_name,
            "prompt": prompt,
            "temperature": float(temperature),
            "max_new_tokens": int(max_new_tokens),
            "stop": state.sep
            if state.sep_style == SeparatorStyle.SINGLE
            else state.sep2,
        }
        logger.info(f"Requert: \n{payload}")

<<<<<<< HEAD
        # 流式输出
        state.messages[-1][-1] = "▌"
        yield (state, state.to_gradio_chatbot()) + (disable_btn,) * 5

        try:
            # Stream output
            response = requests.post(
                urljoin(CFG.MODEL_SERVER, "generate_stream"),
                headers=headers,
                json=payload,
                stream=True,
                timeout=20,
            )
            for chunk in response.iter_lines(decode_unicode=False, delimiter=b"\0"):
                if chunk:
                    data = json.loads(chunk.decode())
                    if data["error_code"] == 0:
                        output = data["text"][skip_echo_len:].strip()
                        output = post_process_code(output)
                        state.messages[-1][-1] = output + "▌"
                        yield (state, state.to_gradio_chatbot()) + (disable_btn,) * 5
                    else:
                        output = data["text"] + f" (error_code: {data['error_code']})"
                        state.messages[-1][-1] = output
                        yield (state, state.to_gradio_chatbot()) + (
                            disable_btn,
                            disable_btn,
                            disable_btn,
                            enable_btn,
                            enable_btn,
                        )
                        return

        except requests.exceptions.RequestException as e:
            state.messages[-1][-1] = server_error_msg + f" (error_code: 4)"
            yield (state, state.to_gradio_chatbot()) + (
                disable_btn,
                disable_btn,
                disable_btn,
                enable_btn,
                enable_btn,
            )
            return

        state.messages[-1][-1] = state.messages[-1][-1][:-1]
        yield (state, state.to_gradio_chatbot()) + (enable_btn,) * 5
=======
        if sql_mode == conversation_sql_mode["auto_execute_ai_response"]:
            response = requests.post(
                urljoin(CFG.MODEL_SERVER, "generate"),
                headers=headers,
                json=payload,
                timeout=120,
            )
>>>>>>> d114d134

            print(response.json())
            print(str(response))
            try:
                text = response.text.strip()
                text = text.rstrip()
                respObj = json.loads(text)

                xx = respObj["response"]
                xx = xx.strip(b"\x00".decode())
                respObj_ex = json.loads(xx)
                if respObj_ex["error_code"] == 0:
                    ai_response = None
                    all_text = respObj_ex["text"]
                    ### 解析返回文本，获取AI回复部分
                    tmpResp = all_text.split(state.sep)
                    last_index = -1
                    for i in range(len(tmpResp)):
                        if tmpResp[i].find("ASSISTANT:") != -1:
                            last_index = i
                    ai_response = tmpResp[last_index]
                    ai_response = ai_response.replace("ASSISTANT:", "")
                    ai_response = ai_response.replace("\n", "")
                    ai_response = ai_response.replace("\_", "_")

                    print(ai_response)
                    if ai_response == None:
                        state.messages[-1][-1] = "ASSISTANT未能正确回复，回复结果为:\n" + all_text
                        yield (state, state.to_gradio_chatbot()) + (no_change_btn,) * 5
                    else:
                        plugin_resp = execute_ai_response_json(
                            auto_prompt.prompt_generator, ai_response
                        )
                        cfg.set_last_plugin_return(plugin_resp)
                        print(plugin_resp)
                        state.messages[-1][-1] = (
                            "Model推理信息:\n"
                            + ai_response
                            + "\n\nDB-GPT执行结果:\n"
                            + plugin_resp
                        )
                        yield (state, state.to_gradio_chatbot()) + (no_change_btn,) * 5
            except NotCommands as e:
                print("命令执行:" + e.message)
                state.messages[-1][-1] = (
                    "命令执行:" + e.message + "\n模型输出:\n" + str(ai_response)
                )
                yield (state, state.to_gradio_chatbot()) + (no_change_btn,) * 5
        else:
            # 流式输出
            state.messages[-1][-1] = "▌"
            yield (state, state.to_gradio_chatbot()) + (disable_btn,) * 5

            try:
                # Stream output
                response = requests.post(
                    urljoin(CFG.MODEL_SERVER, "generate_stream"),
                    headers=headers,
                    json=payload,
                    stream=True,
                    timeout=20,
                )
                for chunk in response.iter_lines(decode_unicode=False, delimiter=b"\0"):
                    if chunk:
                        data = json.loads(chunk.decode())

                        """ TODO Multi mode output handler,  rewrite this for multi model, use adapter mode.
                        """
                        if data["error_code"] == 0:
                            if "vicuna" in CFG.LLM_MODEL:
                                output = data["text"][skip_echo_len:].strip()
                            else:
                                output = data["text"].strip()

                            output = post_process_code(output)
                            state.messages[-1][-1] = output + "▌"
                            yield (state, state.to_gradio_chatbot()) + (
                                disable_btn,
                            ) * 5
                        else:
                            output = (
                                data["text"] + f" (error_code: {data['error_code']})"
                            )
                            state.messages[-1][-1] = output
                            yield (state, state.to_gradio_chatbot()) + (
                                disable_btn,
                                disable_btn,
                                disable_btn,
                                enable_btn,
                                enable_btn,
                            )
                            return

            except requests.exceptions.RequestException as e:
                state.messages[-1][-1] = server_error_msg + f" (error_code: 4)"
                yield (state, state.to_gradio_chatbot()) + (
                    disable_btn,
                    disable_btn,
                    disable_btn,
                    enable_btn,
                    enable_btn,
                )
                return

            state.messages[-1][-1] = state.messages[-1][-1][:-1]
            yield (state, state.to_gradio_chatbot()) + (enable_btn,) * 5

            # 记录运行日志
            finish_tstamp = time.time()
            logger.info(f"{output}")

            with open(get_conv_log_filename(), "a") as fout:
                data = {
                    "tstamp": round(finish_tstamp, 4),
                    "type": "chat",
                    "model": model_name,
                    "start": round(start_tstamp, 4),
                    "finish": round(start_tstamp, 4),
                    "state": state.dict(),
                    "ip": request.client.host,
                }
                fout.write(json.dumps(data) + "\n")


block_css = (
        code_highlight_css
        + """
        pre {
            white-space: pre-wrap;       /* Since CSS 2.1 */
            white-space: -moz-pre-wrap;  /* Mozilla, since 1999 */
            white-space: -pre-wrap;      /* Opera 4-6 */
            white-space: -o-pre-wrap;    /* Opera 7 */
            word-wrap: break-word;       /* Internet Explorer 5.5+ */
        }
        #notice_markdown th {
            display: none;
        }
            """
)


def change_sql_mode(sql_mode):
    if sql_mode in [get_lang_text("sql_generate_mode_direct")]:
        return gr.update(visible=True)
    else:
        return gr.update(visible=False)


def change_mode(mode):
    if mode in [default_knowledge_base_dialogue, llm_native_dialogue]:
        return gr.update(visible=False)
    else:
        return gr.update(visible=True)


def change_tab():
    autogpt = True


def change_func(xx):
    print("123")
    print(str(xx))


def build_single_model_ui():
    notice_markdown = get_lang_text("db_gpt_introduction")
    learn_more_markdown = get_lang_text("learn_more_markdown")

    state = gr.State()
    gr.Markdown(notice_markdown, elem_id="notice_markdown")

    with gr.Accordion(
        get_lang_text("model_control_param"), open=False, visible=False
    ) as parameter_row:
        temperature = gr.Slider(
            minimum=0.0,
            maximum=1.0,
            value=0.7,
            step=0.1,
            interactive=True,
            label="Temperature",
        )

        max_output_tokens = gr.Slider(
            minimum=0,
            maximum=1024,
            value=512,
            step=64,
            interactive=True,
            label=get_lang_text("max_input_token_size"),
        )

    tabs = gr.Tabs()

    def on_select(evt: gr.SelectData):  # SelectData is a subclass of EventData
        print(f"You selected {evt.value} at {evt.index} from {evt.target}")
        return evt.value

    selected = gr.Textbox(show_label=False, visible=False, placeholder="Selected")
    tabs.select(on_select, None, selected)

    with tabs:
<<<<<<< HEAD
        tab_sql = gr.TabItem("SQL生成与诊断", elem_id="SQL")
        tab_sql.select(on_select, None, None)
=======
        tab_sql = gr.TabItem(get_lang_text("sql_generate_diagnostics"), elem_id="SQL")
>>>>>>> d114d134
        with tab_sql:
            print("tab_sql in...")
            # TODO A selector to choose database
            with gr.Row(elem_id="db_selector"):
                db_selector = gr.Dropdown(
                    label=get_lang_text("please_choose_database"),
                    choices=dbs,
                    value=dbs[0] if len(models) > 0 else "",
                    interactive=True,
                    show_label=True,
                ).style(container=False)

            sql_mode = gr.Radio(
                [
                    get_lang_text("sql_generate_mode_direct"),
                    get_lang_text("sql_generate_mode_none"),
                ],
                show_label=False,
                value=get_lang_text("sql_generate_mode_none"),
            )
            sql_vs_setting = gr.Markdown(get_lang_text("sql_vs_setting"))
            sql_mode.change(fn=change_sql_mode, inputs=sql_mode, outputs=sql_vs_setting)

<<<<<<< HEAD
        tab_plugin = gr.TabItem("插件模式", elem_id="PLUGIN")
        # tab_plugin.select(change_func)
        with tab_plugin:
            print("tab_plugin in...")
            with gr.Row(elem_id="plugin_selector"):
                # TODO
                plugin_selector = gr.Dropdown(
                    label="请选择插件",
                    choices=list(plugins_select_info().keys()),
                    value="",
                    interactive=True,
                    show_label=True,
                    type="value"
                ).style(container=False)

                def plugin_change(evt: gr.SelectData):  # SelectData is a subclass of EventData
                    print(f"You selected {evt.value} at {evt.index} from {evt.target}")
                    return plugins_select_info().get(evt.value)

                plugin_selected = gr.Textbox(show_label=False, visible=False, placeholder="Selected")
                plugin_selector.select(plugin_change, None, plugin_selected)

        tab_qa = gr.TabItem("知识问答", elem_id="QA")
=======
        tab_qa = gr.TabItem(get_lang_text("knowledge_qa"), elem_id="QA")
>>>>>>> d114d134
        with tab_qa:
            print("tab_qa in...")
            mode = gr.Radio(
                [
                    llm_native_dialogue,
                    default_knowledge_base_dialogue,
                    add_knowledge_base_dialogue,
                ],
                show_label=False,
                value=llm_native_dialogue,
            )
            vs_setting = gr.Accordion(
                get_lang_text("configure_knowledge_base"), open=False
            )
            mode.change(fn=change_mode, inputs=mode, outputs=vs_setting)
            with vs_setting:
                vs_name = gr.Textbox(
                    label=get_lang_text("new_klg_name"), lines=1, interactive=True
                )
                vs_add = gr.Button(get_lang_text("add_as_new_klg"))
                with gr.Column() as doc2vec:
                    gr.Markdown(get_lang_text("add_file_to_klg"))
                    with gr.Tab(get_lang_text("upload_file")):
                        files = gr.File(
                            label=get_lang_text("add_file"),
                            file_types=[".txt", ".md", ".docx", ".pdf"],
                            file_count="multiple",
                            allow_flagged_uploads=True,
                            show_label=False,
                        )

                        load_file_button = gr.Button(
                            get_lang_text("upload_and_load_to_klg")
                        )
                    with gr.Tab(get_lang_text("upload_folder")):
                        folder_files = gr.File(
                            label=get_lang_text("add_folder"),
                            accept_multiple_files=True,
                            file_count="directory",
                            show_label=False,
                        )
                        load_folder_button = gr.Button(
                            get_lang_text("upload_and_load_to_klg")
                        )

    with gr.Blocks():
        chatbot = grChatbot(elem_id="chatbot", visible=False).style(height=550)
        with gr.Row():
            with gr.Column(scale=20):
                textbox = gr.Textbox(
                    show_label=False,
                    placeholder="Enter text and press ENTER",
                    visible=False,
                ).style(container=False)
            with gr.Column(scale=2, min_width=50):
                send_btn = gr.Button(value=get_lang_text("send"), visible=False)

    with gr.Row(visible=False) as button_row:
        regenerate_btn = gr.Button(value=get_lang_text("regenerate"), interactive=False)
        clear_btn = gr.Button(value=get_lang_text("clear_box"), interactive=False)

    gr.Markdown(learn_more_markdown)
    btn_list = [regenerate_btn, clear_btn]
    regenerate_btn.click(regenerate, state, [state, chatbot, textbox] + btn_list).then(
        http_bot,
        [state, selected, plugin_selected, mode, sql_mode, db_selector, temperature, max_output_tokens],
        [state, chatbot] + btn_list,
    )
    clear_btn.click(clear_history, None, [state, chatbot, textbox] + btn_list)

    textbox.submit(
        add_text, [state, textbox], [state, chatbot, textbox] + btn_list
    ).then(
        http_bot,
        [state, selected, plugin_selected, mode, sql_mode, db_selector, temperature, max_output_tokens],
        [state, chatbot] + btn_list,
    )

    send_btn.click(
        add_text, [state, textbox], [state, chatbot, textbox] + btn_list
    ).then(
        http_bot,
        [state, selected, plugin_selected, mode, sql_mode, db_selector, temperature, max_output_tokens],
        [state, chatbot] + btn_list,
    )
    vs_add.click(
        fn=save_vs_name, show_progress=True, inputs=[vs_name], outputs=[vs_name]
    )
    load_file_button.click(
        fn=knowledge_embedding_store,
        show_progress=True,
        inputs=[vs_name, files],
        outputs=[vs_name],
    )
    load_folder_button.click(
        fn=knowledge_embedding_store,
        show_progress=True,
        inputs=[vs_name, folder_files],
        outputs=[vs_name],
    )
    return state, chatbot, textbox, send_btn, button_row, parameter_row


def build_webdemo():
    with gr.Blocks(
<<<<<<< HEAD
            title="数据库智能助手",
            # theme=gr.themes.Base(),
            theme=gr.themes.Default(),
            css=block_css,
=======
        title=get_lang_text("database_smart_assistant"),
        # theme=gr.themes.Base(),
        theme=gr.themes.Default(),
        css=block_css,
>>>>>>> d114d134
    ) as demo:
        url_params = gr.JSON(visible=False)
        (
            state,
            chatbot,
            textbox,
            send_btn,
            button_row,
            parameter_row,
        ) = build_single_model_ui()

        if args.model_list_mode == "once":
            demo.load(
                load_demo,
                [url_params],
                [
                    state,
                    chatbot,
                    textbox,
                    send_btn,
                    button_row,
                    parameter_row,
                ],
                _js=get_window_url_params,
            )
        else:
            raise ValueError(f"Unknown model list mode: {args.model_list_mode}")
    return demo


def save_vs_name(vs_name):
    vector_store_name["vs_name"] = vs_name
    return vs_name


def knowledge_embedding_store(vs_id, files):
    # vs_path = os.path.join(VS_ROOT_PATH, vs_id)
    if not os.path.exists(os.path.join(KNOWLEDGE_UPLOAD_ROOT_PATH, vs_id)):
        os.makedirs(os.path.join(KNOWLEDGE_UPLOAD_ROOT_PATH, vs_id))
    for file in files:
        filename = os.path.split(file.name)[-1]
        shutil.move(
            file.name, os.path.join(KNOWLEDGE_UPLOAD_ROOT_PATH, vs_id, filename)
        )
        knowledge_embedding_client = KnowledgeEmbedding(
            file_path=os.path.join(KNOWLEDGE_UPLOAD_ROOT_PATH, vs_id, filename),
            model_name=LLM_MODEL_CONFIG["text2vec"],
            local_persist=False,
            vector_store_config={
                "vector_store_name": vector_store_name["vs_name"],
                "vector_store_path": KNOWLEDGE_UPLOAD_ROOT_PATH,
            },
        )
        knowledge_embedding_client.knowledge_embedding()

    logger.info("knowledge embedding success")
    return os.path.join(KNOWLEDGE_UPLOAD_ROOT_PATH, vs_id, vs_id + ".vectordb")


if __name__ == "__main__":
    parser = argparse.ArgumentParser()
    parser.add_argument("--host", type=str, default="0.0.0.0")
    parser.add_argument("--port", type=int)
    parser.add_argument("--concurrency-count", type=int, default=10)
    parser.add_argument(
        "--model-list-mode", type=str, default="once", choices=["once", "reload"]
    )
    parser.add_argument("--share", default=False, action="store_true")

    args = parser.parse_args()
    logger.info(f"args: {args}")
    # 配置初始化
    cfg = Config()

    dbs = cfg.local_db.get_database_list()

    cfg.set_plugins(scan_plugins(cfg, cfg.debug_mode))

    # 加载插件可执行命令
    command_categories = [
        "pilot.commands.audio_text",
        "pilot.commands.image_gen",
    ]
    # 排除禁用命令
    command_categories = [
        x for x in command_categories if x not in cfg.disabled_command_categories
    ]
    command_registry = CommandRegistry()
    for command_category in command_categories:
        command_registry.import_commands(command_category)

    cfg.command_registry = command_registry

    logger.info(args)
    demo = build_webdemo()
    demo.queue(
        concurrency_count=args.concurrency_count, status_update_rate=10, api_open=False
    ).launch(
        server_name=args.host,
        server_port=args.port,
        share=args.share,
        max_threads=200,
    )<|MERGE_RESOLUTION|>--- conflicted
+++ resolved
@@ -143,6 +143,7 @@
 def load_demo(url_params, request: gr.Request):
     logger.info(f"load_demo. ip: {request.client.host}. params: {url_params}")
 
+    # dbs = get_database_list()
     dropdown_update = gr.Dropdown.update(visible=True)
     if dbs:
         gr.Dropdown.update(choices=dbs)
@@ -218,31 +219,18 @@
         elif mode == conversation_types["custome"]:
             return ChatScene.ChatNewKnowledge
     else:
-<<<<<<< HEAD
         if sql_mode == conversation_sql_mode["auto_execute_ai_response"] and db_selector:
             return ChatScene.ChatWithDb
-=======
-        return ChatScene.ChatNormal
->>>>>>> d114d134
 
     return ChatScene.ChatNormal
 
-<<<<<<< HEAD
 
 def http_bot(
         state, selected, plugin_selector, mode, sql_mode, db_selector, temperature, max_new_tokens, request: gr.Request
 ):
     logger.info(f"User message send!{state.conv_id},{selected},{mode},{sql_mode},{db_selector},{plugin_selector}")
     start_tstamp = time.time()
-    scene: ChatScene = get_chat_mode(selected, mode, sql_mode, db_selector)
-=======
-def http_bot(
-    state, mode, sql_mode, db_selector, temperature, max_new_tokens, request: gr.Request
-):
-    logger.info(f"User message send!{state.conv_id},{sql_mode},{db_selector}")
-    start_tstamp = time.time()
-    scene: ChatScene = get_chat_mode(mode, sql_mode, db_selector)
->>>>>>> d114d134
+    scene:ChatScene = get_chat_mode(mode, sql_mode, db_selector)
     print(f"当前对话模式:{scene.value}")
     model_name = CFG.LLM_MODEL
 
@@ -251,8 +239,7 @@
         chat_param = {
             "chat_session_id": state.conv_id,
             "db_name": db_selector,
-<<<<<<< HEAD
-            "current_user_input": state.last_user_input,
+            "user_input": state.last_user_input,
         }
         chat: BaseChat = CHAT_FACTORY.get_implementation(scene.value, **chat_param)
         chat.call()
@@ -263,8 +250,6 @@
         chat_param = {
             "chat_session_id": state.conv_id,
             "plugin_selector": plugin_selector,
-=======
->>>>>>> d114d134
             "user_input": state.last_user_input,
         }
         chat: BaseChat = CHAT_FACTORY.get_implementation(scene.value, **chat_param)
@@ -273,6 +258,7 @@
         yield (state, state.to_gradio_chatbot()) + (enable_btn,) * 5
 
     else:
+
         dbname = db_selector
         # TODO 这里的请求需要拼接现有知识库, 使得其根据现有知识库作答, 所以prompt需要继续优化
         if state.skip_next:
@@ -282,7 +268,6 @@
 
         if len(state.messages) == state.offset + 2:
             query = state.messages[-2][1]
-<<<<<<< HEAD
 
             template_name = "conv_one_shot"
             new_state = conv_templates[template_name].copy()
@@ -292,85 +277,25 @@
                 new_state.append_message(
                     new_state.roles[0], gen_sqlgen_conversation(dbname) + query
                 )
-=======
-            # 第一轮对话需要加入提示Prompt
-            if sql_mode == conversation_sql_mode["auto_execute_ai_response"]:
-                # autogpt模式的第一轮对话需要 构建专属prompt
-                system_prompt = auto_prompt.construct_first_prompt(
-                    fisrt_message=[query], db_schemes=gen_sqlgen_conversation(dbname)
-                )
-                logger.info("[TEST]:" + system_prompt)
-                template_name = "auto_dbgpt_one_shot"
-                new_state = conv_templates[template_name].copy()
-                new_state.append_message(role="USER", message=system_prompt)
-                # new_state.append_message(new_state.roles[0], query)
->>>>>>> d114d134
                 new_state.append_message(new_state.roles[1], None)
             else:
-                template_name = "conv_one_shot"
-                new_state = conv_templates[template_name].copy()
-                # prompt 中添加上下文提示, 根据已有知识对话, 上下文提示是否也应该放在第一轮, 还是每一轮都添加上下文?
-                # 如果用户侧的问题跨度很大, 应该每一轮都加提示。
-                if db_selector:
-                    new_state.append_message(
-                        new_state.roles[0], gen_sqlgen_conversation(dbname) + query
-                    )
-                    new_state.append_message(new_state.roles[1], None)
-                else:
-                    new_state.append_message(new_state.roles[0], query)
-                    new_state.append_message(new_state.roles[1], None)
+                new_state.append_message(new_state.roles[0], query)
+                new_state.append_message(new_state.roles[1], None)
 
             new_state.conv_id = uuid.uuid4().hex
             state = new_state
-<<<<<<< HEAD
-
-=======
-        else:
-            ### 后续对话
-            query = state.messages[-2][1]
-            # 第一轮对话需要加入提示Prompt
-            if mode == conversation_types["custome"]:
-                template_name = "conv_one_shot"
-                new_state = conv_templates[template_name].copy()
-                # prompt 中添加上下文提示, 根据已有知识对话, 上下文提示是否也应该放在第一轮, 还是每一轮都添加上下文?
-                # 如果用户侧的问题跨度很大, 应该每一轮都加提示。
-                if db_selector:
-                    new_state.append_message(
-                        new_state.roles[0], gen_sqlgen_conversation(dbname) + query
-                    )
-                    new_state.append_message(new_state.roles[1], None)
-                else:
-                    new_state.append_message(new_state.roles[0], query)
-                    new_state.append_message(new_state.roles[1], None)
-                state = new_state
-            elif sql_mode == conversation_sql_mode["auto_execute_ai_response"]:
-                ## 获取最后一次插件的返回
-                follow_up_prompt = auto_prompt.construct_follow_up_prompt([query])
-                state.messages[0][0] = ""
-                state.messages[0][1] = ""
-                state.messages[-2][1] = follow_up_prompt
->>>>>>> d114d134
+
         prompt = state.get_prompt()
         skip_echo_len = len(prompt.replace("</s>", " ")) + 1
         if mode == conversation_types["default_knownledge"] and not db_selector:
-            vector_store_config = {
-                "vector_store_name": "default",
-                "vector_store_path": KNOWLEDGE_UPLOAD_ROOT_PATH,
-            }
-            knowledge_embedding_client = KnowledgeEmbedding(
-                file_path="",
-                model_name=LLM_MODEL_CONFIG["text2vec"],
-                local_persist=False,
-                vector_store_config=vector_store_config,
-            )
             query = state.messages[-2][1]
-            docs = knowledge_embedding_client.similar_search(query, VECTOR_SEARCH_TOP_K)
-            prompt = KnownLedgeBaseQA.build_knowledge_prompt(query, docs, state)
+            knqa = KnownLedgeBaseQA()
+            state.messages[-2][1] = knqa.get_similar_answer(query)
+            prompt = state.get_prompt()
             state.messages[-2][1] = query
             skip_echo_len = len(prompt.replace("</s>", " ")) + 1
 
         if mode == conversation_types["custome"] and not db_selector:
-<<<<<<< HEAD
             persist_dir = os.path.join(
                 KNOWLEDGE_UPLOAD_ROOT_PATH, vector_store_name["vs_name"] + ".vectordb"
             )
@@ -383,13 +308,6 @@
                     "vector_store_path": KNOWLEDGE_UPLOAD_ROOT_PATH,
                 },
             )
-            query = state.messages[-2][1]
-            docs = knowledge_embedding_client.similar_search(query, 1)
-            context = [d.page_content for d in docs]
-            prompt_template = PromptTemplate(
-                template=conv_qa_prompt_template,
-                input_variables=["context", "question"],
-=======
             print("vector store name: ", vector_store_name["vs_name"])
             vector_store_config = {
                 "vector_store_name": vector_store_name["vs_name"],
@@ -401,7 +319,6 @@
                 model_name=LLM_MODEL_CONFIG["text2vec"],
                 local_persist=False,
                 vector_store_config=vector_store_config,
->>>>>>> d114d134
             )
             query = state.messages[-2][1]
             docs = knowledge_embedding_client.similar_search(query, VECTOR_SEARCH_TOP_K)
@@ -422,7 +339,6 @@
         }
         logger.info(f"Requert: \n{payload}")
 
-<<<<<<< HEAD
         # 流式输出
         state.messages[-1][-1] = "▌"
         yield (state, state.to_gradio_chatbot()) + (disable_btn,) * 5
@@ -455,82 +371,6 @@
                             enable_btn,
                         )
                         return
-
-        except requests.exceptions.RequestException as e:
-            state.messages[-1][-1] = server_error_msg + f" (error_code: 4)"
-            yield (state, state.to_gradio_chatbot()) + (
-                disable_btn,
-                disable_btn,
-                disable_btn,
-                enable_btn,
-                enable_btn,
-            )
-            return
-
-        state.messages[-1][-1] = state.messages[-1][-1][:-1]
-        yield (state, state.to_gradio_chatbot()) + (enable_btn,) * 5
-=======
-        if sql_mode == conversation_sql_mode["auto_execute_ai_response"]:
-            response = requests.post(
-                urljoin(CFG.MODEL_SERVER, "generate"),
-                headers=headers,
-                json=payload,
-                timeout=120,
-            )
->>>>>>> d114d134
-
-            print(response.json())
-            print(str(response))
-            try:
-                text = response.text.strip()
-                text = text.rstrip()
-                respObj = json.loads(text)
-
-                xx = respObj["response"]
-                xx = xx.strip(b"\x00".decode())
-                respObj_ex = json.loads(xx)
-                if respObj_ex["error_code"] == 0:
-                    ai_response = None
-                    all_text = respObj_ex["text"]
-                    ### 解析返回文本，获取AI回复部分
-                    tmpResp = all_text.split(state.sep)
-                    last_index = -1
-                    for i in range(len(tmpResp)):
-                        if tmpResp[i].find("ASSISTANT:") != -1:
-                            last_index = i
-                    ai_response = tmpResp[last_index]
-                    ai_response = ai_response.replace("ASSISTANT:", "")
-                    ai_response = ai_response.replace("\n", "")
-                    ai_response = ai_response.replace("\_", "_")
-
-                    print(ai_response)
-                    if ai_response == None:
-                        state.messages[-1][-1] = "ASSISTANT未能正确回复，回复结果为:\n" + all_text
-                        yield (state, state.to_gradio_chatbot()) + (no_change_btn,) * 5
-                    else:
-                        plugin_resp = execute_ai_response_json(
-                            auto_prompt.prompt_generator, ai_response
-                        )
-                        cfg.set_last_plugin_return(plugin_resp)
-                        print(plugin_resp)
-                        state.messages[-1][-1] = (
-                            "Model推理信息:\n"
-                            + ai_response
-                            + "\n\nDB-GPT执行结果:\n"
-                            + plugin_resp
-                        )
-                        yield (state, state.to_gradio_chatbot()) + (no_change_btn,) * 5
-            except NotCommands as e:
-                print("命令执行:" + e.message)
-                state.messages[-1][-1] = (
-                    "命令执行:" + e.message + "\n模型输出:\n" + str(ai_response)
-                )
-                yield (state, state.to_gradio_chatbot()) + (no_change_btn,) * 5
-        else:
-            # 流式输出
-            state.messages[-1][-1] = "▌"
-            yield (state, state.to_gradio_chatbot()) + (disable_btn,) * 5
-
             try:
                 # Stream output
                 response = requests.post(
@@ -581,6 +421,16 @@
                     enable_btn,
                 )
                 return
+        except requests.exceptions.RequestException as e:
+            state.messages[-1][-1] = server_error_msg + f" (error_code: 4)"
+            yield (state, state.to_gradio_chatbot()) + (
+                disable_btn,
+                disable_btn,
+                disable_btn,
+                enable_btn,
+                enable_btn,
+            )
+            return
 
             state.messages[-1][-1] = state.messages[-1][-1][:-1]
             yield (state, state.to_gradio_chatbot()) + (enable_btn,) * 5
@@ -637,11 +487,6 @@
     autogpt = True
 
 
-def change_func(xx):
-    print("123")
-    print(str(xx))
-
-
 def build_single_model_ui():
     notice_markdown = get_lang_text("db_gpt_introduction")
     learn_more_markdown = get_lang_text("learn_more_markdown")
@@ -680,14 +525,8 @@
     tabs.select(on_select, None, selected)
 
     with tabs:
-<<<<<<< HEAD
-        tab_sql = gr.TabItem("SQL生成与诊断", elem_id="SQL")
-        tab_sql.select(on_select, None, None)
-=======
         tab_sql = gr.TabItem(get_lang_text("sql_generate_diagnostics"), elem_id="SQL")
->>>>>>> d114d134
         with tab_sql:
-            print("tab_sql in...")
             # TODO A selector to choose database
             with gr.Row(elem_id="db_selector"):
                 db_selector = gr.Dropdown(
@@ -709,7 +548,7 @@
             sql_vs_setting = gr.Markdown(get_lang_text("sql_vs_setting"))
             sql_mode.change(fn=change_sql_mode, inputs=sql_mode, outputs=sql_vs_setting)
 
-<<<<<<< HEAD
+        tab_qa = gr.TabItem(get_lang_text("knowledge_qa"), elem_id="QA")
         tab_plugin = gr.TabItem("插件模式", elem_id="PLUGIN")
         # tab_plugin.select(change_func)
         with tab_plugin:
@@ -732,12 +571,8 @@
                 plugin_selected = gr.Textbox(show_label=False, visible=False, placeholder="Selected")
                 plugin_selector.select(plugin_change, None, plugin_selected)
 
-        tab_qa = gr.TabItem("知识问答", elem_id="QA")
-=======
         tab_qa = gr.TabItem(get_lang_text("knowledge_qa"), elem_id="QA")
->>>>>>> d114d134
         with tab_qa:
-            print("tab_qa in...")
             mode = gr.Radio(
                 [
                     llm_native_dialogue,
@@ -841,17 +676,10 @@
 
 def build_webdemo():
     with gr.Blocks(
-<<<<<<< HEAD
-            title="数据库智能助手",
-            # theme=gr.themes.Base(),
-            theme=gr.themes.Default(),
-            css=block_css,
-=======
         title=get_lang_text("database_smart_assistant"),
         # theme=gr.themes.Base(),
         theme=gr.themes.Default(),
         css=block_css,
->>>>>>> d114d134
     ) as demo:
         url_params = gr.JSON(visible=False)
         (
